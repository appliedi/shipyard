--- conflicted
+++ resolved
@@ -82,10 +82,6 @@
     # extras
     if ver == '12.04':
         sudo('apt-get install -y linux-image-generic-lts-raring linux-headers-generic-lts-raring')
-<<<<<<< HEAD
-=======
-        print('* You will need to reboot in order to use the new kernel and aufs module')
->>>>>>> ae9450b3
         reboot_needed = True
     else:
         sudo('apt-get install -y linux-image-extra-`uname -r`')
